--- conflicted
+++ resolved
@@ -48,9 +48,8 @@
       - POSTGRES_USER=${DATABASE_USER}
       - POSTGRES_PASSWORD=${DATABASE_PASSWORD}
 
-<<<<<<< HEAD
-  # Redis for Celery
-=======
+  
+
   mongo:
     image: mongo
     container_name: mongo
@@ -74,7 +73,6 @@
       - ME_CONFIG_BASICAUTH=false
 
   # Redis для Celery
->>>>>>> d5dd8b99
   redis:
     image: redis:6
     ports:
