--- conflicted
+++ resolved
@@ -1,14 +1,10 @@
 from rest_framework import serializers
 from datetime import date
-<<<<<<< HEAD
 from django.core.exceptions import ValidationError
 from django.utils.translation import gettext_lazy as _
 from django.db import models, transaction
 from decimal import Decimal, ROUND_HALF_UP, InvalidOperation
 from .models import Project, Subscription
-=======
-from .models import Project
->>>>>>> 1987afa8
 from startups.models import Startup
 
 
@@ -23,15 +19,9 @@
     class Meta:
         model = Project
         fields = [
-<<<<<<< HEAD
-            'project_id', 'startup', 'title', 'description', 'required_amount', 'status',
-            'planned_start_date', 'actual_start_date', 'planned_finish_date',
-            'actual_finish_date', 'created_at', 'last_update', 'media'
-=======
                 'project_id', 'startup', 'title', 'description', 'required_amount', 'status',
                 'planned_start_date', 'actual_start_date', 'planned_finish_date',
                 'actual_finish_date', 'created_at', 'last_update', 'industry', 'media'
->>>>>>> 1987afa8
         ]
 
     def validate(self, data):
