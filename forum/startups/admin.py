from django.contrib import admin
<<<<<<< HEAD
from projects.models import Project
from .models import Startup, Industry

class StartupIndustryInline(admin.TabularInline):
    model = Startup.industries.through
    extra = 1
class ProjectInline(admin.TabularInline):
    model = Project
    extra = 1
=======
from .models import Startup, Location

>>>>>>> e37753d7

class StartupAdmin(admin.ModelAdmin):
    """
    Customizes the management of the Startup model in the Django admin interface.
    Displays key fields such as user, startup ID, company name, required funding, funding stage, 
    location, description, total funding, and creation date in the list view.
    Enables filtering by startup ID, company name, funding stage, location, and creation date 
    for efficient record management.
    Allows searching startups by company name, funding stage, and location for quick access to records.
    Incorporates inline management for industries and projects associated with each startup.

<<<<<<< HEAD
=======
    - Displays key fields (company_name, user, required_funding, funding_stage, location, created_at) in the list view.
    - Enables search functionality on company_name, user's username, and description.
    - Filters the startups by funding stage, location, and number of employees.
    - Orders the startups by creation date, showing the newest ones first.
    - Makes the startup_id and created_at fields read-only in the admin form.

>>>>>>> e37753d7
    Attributes:
    list_display (tuple): Specifies the fields to be displayed in the list view.
    list_filter (tuple): Defines the fields available for filtering in the admin list view.
    search_fields (tuple): Configures the fields searchable in the admin panel.
    fieldsets (tuple): Organizes fields into logical sections for better user experience in the admin form.
    inlines (list): Specifies inline models to be managed within the Startup admin form.
    """
    list_display = (
        'user', 'company_name', 'required_funding', 
        'funding_stage', 'location', 'total_funding', 'startup_id'
    )
    list_filter = (
        'company_name', 'funding_stage', 'location',
    )
    search_fields = (
        'company_name', 'funding_stage', 'location'
    )
    ordering = ('-created_at',)
    readonly_fields = ('startup_id', 'created_at')
<<<<<<< HEAD
    fieldsets = [('Main', {'fields': ['user', 'company_name', 'description', 'funding_stage']}),
                 ('Info', {'fields': ['required_funding', 'location', 'total_funding', 'created_at']})]
    inlines = [StartupIndustryInline, ProjectInline]

admin.site.register(Startup, StartupAdmin)

@admin.register(Industry)
class IndustryAdmin(admin.ModelAdmin):
    list_display = ('name',)
    search_fields = ('name',)
=======


@admin.register(Location)
class LocationAdmin(admin.ModelAdmin):
    """
    Admin configuration for the Location model.

    Features:
        - `list_display`: Specifies fields to display in the list view of the admin panel.
        - `search_fields`: Allows admin users to search for specific entries by city, country, or city code.
        - `ordering`: Sets the default ordering of entries in the list view by city name.
        - `list_filter`: Adds a filter sidebar to filter locations by country.
        
    Attributes:
        - list_display (tuple): Fields shown in the list view, providing quick reference to key information.
        - search_fields (tuple): Fields used for search functionality in the admin panel.
        - ordering (tuple): Default ordering of entries when displayed in the list view.
        - list_filter (tuple): Adds filter options in the admin sidebar for filtering by the selected field(s).
    """
    
    list_display = ('location_id', 'city', 'country', 'city_code')
    search_fields = ('city', 'country', 'city_code')
    ordering = ('city',)
    list_filter = ('country',)
>>>>>>> e37753d7
<|MERGE_RESOLUTION|>--- conflicted
+++ resolved
@@ -1,7 +1,7 @@
 from django.contrib import admin
-<<<<<<< HEAD
+
 from projects.models import Project
-from .models import Startup, Industry
+from .models import Startup, Industry, Location
 
 class StartupIndustryInline(admin.TabularInline):
     model = Startup.industries.through
@@ -9,10 +9,6 @@
 class ProjectInline(admin.TabularInline):
     model = Project
     extra = 1
-=======
-from .models import Startup, Location
-
->>>>>>> e37753d7
 
 class StartupAdmin(admin.ModelAdmin):
     """
@@ -23,16 +19,7 @@
     for efficient record management.
     Allows searching startups by company name, funding stage, and location for quick access to records.
     Incorporates inline management for industries and projects associated with each startup.
-
-<<<<<<< HEAD
-=======
-    - Displays key fields (company_name, user, required_funding, funding_stage, location, created_at) in the list view.
-    - Enables search functionality on company_name, user's username, and description.
-    - Filters the startups by funding stage, location, and number of employees.
-    - Orders the startups by creation date, showing the newest ones first.
-    - Makes the startup_id and created_at fields read-only in the admin form.
-
->>>>>>> e37753d7
+    
     Attributes:
     list_display (tuple): Specifies the fields to be displayed in the list view.
     list_filter (tuple): Defines the fields available for filtering in the admin list view.
@@ -52,7 +39,6 @@
     )
     ordering = ('-created_at',)
     readonly_fields = ('startup_id', 'created_at')
-<<<<<<< HEAD
     fieldsets = [('Main', {'fields': ['user', 'company_name', 'description', 'funding_stage']}),
                  ('Info', {'fields': ['required_funding', 'location', 'total_funding', 'created_at']})]
     inlines = [StartupIndustryInline, ProjectInline]
@@ -63,8 +49,6 @@
 class IndustryAdmin(admin.ModelAdmin):
     list_display = ('name',)
     search_fields = ('name',)
-=======
-
 
 @admin.register(Location)
 class LocationAdmin(admin.ModelAdmin):
@@ -88,4 +72,3 @@
     search_fields = ('city', 'country', 'city_code')
     ordering = ('city',)
     list_filter = ('country',)
->>>>>>> e37753d7
