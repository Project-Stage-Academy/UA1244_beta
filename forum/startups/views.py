--- conflicted
+++ resolved
@@ -1,18 +1,12 @@
-<<<<<<< HEAD
-from django.shortcuts import get_object_or_404
+import logging
+
+from django.shortcuts import get_object_or_404, render
 from django.core.exceptions import ValidationError
 from django.db import IntegrityError
-from rest_framework import viewsets, status
+
+from rest_framework import generics, viewsets, status
 from rest_framework.response import Response
 from rest_framework.permissions import IsAuthenticated
-=======
-import logging
-
-from django.shortcuts import render
-from rest_framework import generics, status, viewsets
-from rest_framework.permissions import IsAuthenticated
-from rest_framework.response import Response
->>>>>>> 59e5151c
 
 from .models import Startup
 from .serializers import StartupSerializer
@@ -91,7 +85,6 @@
         Args:
             request (Request): The request object containing the ID of the startup to delete.
 
-<<<<<<< HEAD
         Returns:
             Response: A response with status 204 if deletion was successful, 
             or error details if there was an issue.
@@ -105,7 +98,6 @@
         except IntegrityError:
             return Response({"detail": "Unable to delete the startup due to integrity constraints."},
                              status=status.HTTP_400_BAD_REQUEST)
-=======
 
 logger = logging.getLogger(__name__)
 
@@ -256,5 +248,4 @@
         except Startup.DoesNotExist:
             return create_error_response("Startup not found.", status.HTTP_404_NOT_FOUND)
         except Exception as e:
-            return create_error_response(f"An error occurred: {str(e)}", status.HTTP_500_INTERNAL_SERVER_ERROR)
->>>>>>> 59e5151c
+            return create_error_response(f"An error occurred: {str(e)}", status.HTTP_500_INTERNAL_SERVER_ERROR)