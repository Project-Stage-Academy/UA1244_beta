--- conflicted
+++ resolved
@@ -1,20 +1,16 @@
-<<<<<<< HEAD
 from django.urls import path, include
 from rest_framework.routers import DefaultRouter
-from .views import StartupViewSet, StartupListView, SendMessageView, StartupDetailView
-
-router = DefaultRouter()
-router.register(r'', StartupViewSet, basename='startup')
-=======
-from django.urls import path
 from .views import (
+    StartupViewSet,
     StartupListView,
     SendMessageView,
     StartupDetailView,
     SavedStartupsListAPIView,
     UnfollowStartupAPIView,
 )
->>>>>>> e37753d7
+
+router = DefaultRouter()
+router.register(r'', StartupViewSet, basename='startup')
 
 urlpatterns = [
     path('', include(router.urls)),
