--- conflicted
+++ resolved
@@ -1,10 +1,4 @@
-<<<<<<< HEAD
 from django.urls import path
 
 urlpatterns = [
-]
-=======
-urlpatterns = [
-
-]
->>>>>>> 69f9aea1
+]