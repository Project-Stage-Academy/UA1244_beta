--- conflicted
+++ resolved
@@ -49,17 +49,9 @@
     'investors',
     'rest_framework',
     'djoser',
-<<<<<<< HEAD
     'startups',
     'notifications',
-    'channels',
-    'django_extensions',
-    
-
-
-=======
-    "startups",
->>>>>>> 69f9aea1
+
 ]
 
 AUTH_USER_MODEL = 'users.User'
@@ -252,21 +244,6 @@
 CELERY_TASK_SERIALIZER = 'json'
 
 
-<<<<<<< HEAD
-
-
-# channels settings
-ASGI_APPLICATION = 'forum.asgi.application'
-
-CHANNEL_LAYERS = {
-    'default': {
-        'BACKEND': 'channels_redis.core.RedisChannelLayer',
-        'CONFIG': {
-            "hosts": [('127.0.0.1', 6379)],
-        },
-    },
-}
-=======
 # Logging configuration
 LOG_FILE_PATH = os.path.join('logs', 'forum.log')
 
@@ -337,4 +314,18 @@
         },
     },
 }
->>>>>>> 69f9aea1
+
+
+
+
+# channels settings
+ASGI_APPLICATION = 'forum.asgi.application'
+
+CHANNEL_LAYERS = {
+    'default': {
+        'BACKEND': 'channels_redis.core.RedisChannelLayer',
+        'CONFIG': {
+            "hosts": [('127.0.0.1', 6379)],
+        },
+    },
+}