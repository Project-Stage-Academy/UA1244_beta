import os
from django.core.asgi import get_asgi_application
from channels.routing import ProtocolTypeRouter, URLRouter
from channels.auth import AuthMiddlewareStack
from projects.routing import websocket_urlpatterns


os.environ.setdefault('DJANGO_SETTINGS_MODULE', 'forum.settings')

<<<<<<< HEAD
"""
ASGI application routing configuration.

This application routes HTTP and WebSocket requests to the appropriate
ASGI application. It uses Django's `get_asgi_application` for HTTP
routing and the `AuthMiddlewareStack` along with a URL router for
WebSocket connections.
=======
import os
from django.core.asgi import get_asgi_application
from channels.routing import ProtocolTypeRouter, URLRouter
from channels.auth import AuthMiddlewareStack
from notifications.routing import websocket_urlpatterns
from communications.consumers import CommunicationConsumer
from django.urls import path
>>>>>>> f758027b

Attributes:
    application (ASGI application): The ASGI application that routes
    incoming HTTP and WebSocket requests.
"""

application = ProtocolTypeRouter({
    "http": get_asgi_application(),
    "websocket": AuthMiddlewareStack(
        URLRouter(
<<<<<<< HEAD
            websocket_urlpatterns
        )
    ),
=======
            [
                *websocket_urlpatterns,
                *[path('ws/communications/', CommunicationConsumer.as_asgi()),]
            ]
        )
    ),
    # "websocket": URLRouter([
    #     path('ws/communications/', CommunicationConsumer.as_asgi())
    # ])
>>>>>>> f758027b
})<|MERGE_RESOLUTION|>--- conflicted
+++ resolved
@@ -7,7 +7,6 @@
 
 os.environ.setdefault('DJANGO_SETTINGS_MODULE', 'forum.settings')
 
-<<<<<<< HEAD
 """
 ASGI application routing configuration.
 
@@ -15,15 +14,6 @@
 ASGI application. It uses Django's `get_asgi_application` for HTTP
 routing and the `AuthMiddlewareStack` along with a URL router for
 WebSocket connections.
-=======
-import os
-from django.core.asgi import get_asgi_application
-from channels.routing import ProtocolTypeRouter, URLRouter
-from channels.auth import AuthMiddlewareStack
-from notifications.routing import websocket_urlpatterns
-from communications.consumers import CommunicationConsumer
-from django.urls import path
->>>>>>> f758027b
 
 Attributes:
     application (ASGI application): The ASGI application that routes
@@ -34,11 +24,6 @@
     "http": get_asgi_application(),
     "websocket": AuthMiddlewareStack(
         URLRouter(
-<<<<<<< HEAD
-            websocket_urlpatterns
-        )
-    ),
-=======
             [
                 *websocket_urlpatterns,
                 *[path('ws/communications/', CommunicationConsumer.as_asgi()),]
@@ -48,5 +33,4 @@
     # "websocket": URLRouter([
     #     path('ws/communications/', CommunicationConsumer.as_asgi())
     # ])
->>>>>>> f758027b
 })