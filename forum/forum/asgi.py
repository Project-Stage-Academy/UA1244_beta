--- conflicted
+++ resolved
@@ -1,21 +1,3 @@
-import os
-from django.core.asgi import get_asgi_application
-from channels.routing import ProtocolTypeRouter, URLRouter
-from channels.auth import AuthMiddlewareStack
-from projects.routing import websocket_urlpatterns
-
-
-os.environ.setdefault('DJANGO_SETTINGS_MODULE', 'forum.settings')
-
-<<<<<<< HEAD
-"""
-ASGI application routing configuration.
-
-This application routes HTTP and WebSocket requests to the appropriate
-ASGI application. It uses Django's `get_asgi_application` for HTTP
-routing and the `AuthMiddlewareStack` along with a URL router for
-WebSocket connections.
-=======
 import os
 from django.core.asgi import get_asgi_application
 from channels.routing import ProtocolTypeRouter, URLRouter
@@ -23,25 +5,17 @@
 from notifications.routing import websocket_urlpatterns
 from communications.consumers import CommunicationConsumer
 from django.urls import path, re_path
->>>>>>> 7976c825
 
-Attributes:
-    application (ASGI application): The ASGI application that routes
-    incoming HTTP and WebSocket requests.
-"""
+os.environ.setdefault('DJANGO_SETTINGS_MODULE', 'forum.settings')
 
 application = ProtocolTypeRouter({
     "http": get_asgi_application(),
     "websocket": AuthMiddlewareStack(
         URLRouter(
-<<<<<<< HEAD
-            websocket_urlpatterns
-=======
             [
                 *websocket_urlpatterns,
                 *[path('ws/communications/', CommunicationConsumer.as_asgi()),]
             ]
->>>>>>> 7976c825
         )
     ),
 })