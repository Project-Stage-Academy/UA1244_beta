--- conflicted
+++ resolved
@@ -41,16 +41,11 @@
     path("communications/", include("communications.urls")),
     path("dashboard/", include("dashboard.urls")),
     path("investors/", include("investors.urls")),
-<<<<<<< HEAD
-    #path("startups/", include("startups.urls")),
-    path('api/startups/', include('startups.urls')),
-=======
     path('', index, name='index'),
     path("api/startups/", include("startups.urls")),
     path("api/notifications/", include("notifications.urls")),
 
 
->>>>>>> 8a906ad6
 
     # JWT Token URLs
     path('api/token/', TokenObtainPairView.as_view(), name='token_obtain'),
