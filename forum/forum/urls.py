"""
URL configuration for forum project.

The `urlpatterns` list routes URLs to views. For more information please see:
    https://docs.djangoproject.com/en/5.1/topics/http/urls/
Examples:
Function views
    1. Add an import:  from my_app import views
    2. Add a URL to urlpatterns:  path('', views.home, name='home')
Class-based views
    1. Add an import:  from other_app.views import Home
    2. Add a URL to urlpatterns:  path('', Home.as_view(), name='home')
Including another URLconf
    1. Import the include() function: from django.urls import include, path
    2. Add a URL to urlpatterns:  path('blog/', include('blog.urls'))
"""
from django.contrib import admin
from django.contrib.auth import views as auth_views
from django.http import JsonResponse
from django.urls import path, include
from rest_framework_simplejwt.views import (
    TokenObtainPairView,
    TokenRefreshView,
    TokenVerifyView,
)

from users.api_view import ActivateAccountView, SignOutView
<<<<<<< HEAD
from django.contrib.auth import views as auth_views
from django.http import JsonResponse

=======
from users.views import index
>>>>>>> d5dd8b99

urlpatterns = [
    # Admin URL
    path('admin/', admin.site.urls),

    # Application URLs
    path("api/v1/", include("users.urls")),
    # path("projects/", include("projects.urls")),
    # path("profiles/", include("profiles.urls")),
    path("", include("communications.urls")),
    # path("dashboard/", include("dashboard.urls")),
    # path("investors/", include("investors.urls")),
    path("api/startups/", include("startups.urls")),
    path("api/notifications/", include("notifications.urls")),


    # JWT Token URLs
    path('api/token/', TokenObtainPairView.as_view(), name='token_obtain'),
    path('api/token/refresh/', TokenRefreshView.as_view(), name='token_refresh'),
    path('api/token/verify/', TokenVerifyView.as_view(), name='token_verify'),  

    # Authentication URLs (using Djoser)
    path('api/v1/auth/', include('djoser.urls')),
    path('api/v1/auth/', include('djoser.urls.jwt')),

    path('activate/<str:token>/', ActivateAccountView.as_view(), name='activate'),

    # Logout URL
    path('api/v1/logout/', SignOutView.as_view(), name='logout'),

    # Reset password
    path('reset_password/', auth_views.PasswordResetView.as_view(), name ='reset_password'),
    path('reset_password_sent/', auth_views.PasswordResetDoneView.as_view(), name ='password_reset_done'),
    path('reset/<uidb64>/<token>', auth_views.PasswordResetConfirmView.as_view(), name ='password_reset_confirm'),
    path('reset_password_complete/', auth_views.PasswordResetCompleteView.as_view(), name ='password_reset_complete'),
]


def custom_page_not_found(request, exception):
    return JsonResponse({'error': 'The requested resource was not found'}, status=404)

handler404 = custom_page_not_found<|MERGE_RESOLUTION|>--- conflicted
+++ resolved
@@ -25,13 +25,10 @@
 )
 
 from users.api_view import ActivateAccountView, SignOutView
-<<<<<<< HEAD
 from django.contrib.auth import views as auth_views
 from django.http import JsonResponse
 
-=======
-from users.views import index
->>>>>>> d5dd8b99
+
 
 urlpatterns = [
     # Admin URL
