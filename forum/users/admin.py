--- conflicted
+++ resolved
@@ -1,10 +1,7 @@
-<<<<<<< HEAD
-=======
-from django.contrib import admin
-from django.contrib.auth.admin import UserAdmin
-
-from users.models import User
-
-# Register your models here.
-admin.site.register(User, UserAdmin)
->>>>>>> f393c7a7
+from django.contrib import admin
+from django.contrib.auth.admin import UserAdmin
+
+from users.models import User
+
+# Register your models here.
+admin.site.register(User, UserAdmin)