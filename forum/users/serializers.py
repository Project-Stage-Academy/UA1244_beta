--- conflicted
+++ resolved
@@ -76,16 +76,13 @@
         roles_data = validated_data.pop('roles', [])
         password = validated_data.pop('password')  
         
-<<<<<<< HEAD
        
         user = User.objects.create_user(password=password, **validated_data)  
-=======
-        activation_url = f"{settings.FRONTEND_URL}{reverse('activate', kwargs={'token': str(token)})}"
->>>>>>> 83b6de76
-        
+       
         if roles_data:
             user.roles.set(roles_data)
 
+        activation_url = f"{settings.FRONTEND_URL}{reverse('activate', kwargs={'token': str(token)})}"
         
         token = CustomToken.for_user(user)
         activation_url = f"{settings.FRONTEND_URL}{reverse('activate', kwargs={'token': str(token)})}"
