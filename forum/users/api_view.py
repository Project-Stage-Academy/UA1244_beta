from rest_framework import viewsets, mixins, status
from rest_framework.permissions import IsAuthenticated, AllowAny
from rest_framework_simplejwt.authentication import JWTAuthentication
from rest_framework.response import Response
from rest_framework_simplejwt.tokens import RefreshToken, AccessToken, TokenError
from .models import User
from .serializers import UserSerializer
from .permissions import IsAdmin, IsOwner
from rest_framework.throttling import AnonRateThrottle
from rest_framework.views import APIView
from django.contrib.auth import get_user_model
<<<<<<< HEAD
from rest_framework_simplejwt.exceptions import AuthenticationFailed
from django.core.exceptions import ObjectDoesNotExist
from rest_framework_simplejwt.tokens import RefreshToken
from .serializers import CustomToken
=======
from datetime import timedelta
>>>>>>> 83b6de76

User = get_user_model()

User = get_user_model()

class UserViewSet(mixins.RetrieveModelMixin,
                  mixins.UpdateModelMixin,
                  viewsets.GenericViewSet):
    """
    ViewSet for managing user retrieval and updating operations.

    This viewset handles the following operations:
    - Retrieve a user (`retrieve`): Requires the user to be authenticated and to either be the owner or an admin.
    - Update a user (`update`, `partial_update`): Requires the user to be authenticated and to be the owner of the account.
    - List users (`list`): Requires admin privileges.
    - Default: Requires authentication.

    Attributes:
        queryset (QuerySet): The queryset used for retrieving users.
        serializer_class (Serializer): The serializer class used for serializing user data.
        authentication_classes (list): List of authentication methods used for this viewset.
    """

    queryset = User.objects.all()
    serializer_class = UserSerializer
    authentication_classes = [JWTAuthentication]

    def get_permissions(self):
        """
        Get permissions based on the action being performed.

        Returns:
            list: List of permission instances required for the current action.
        """
        if self.action == 'retrieve':
            permission_classes = [IsAuthenticated, IsOwner | IsAdmin]
        elif self.action == 'update' or self.action == 'partial_update':
            permission_classes = [IsAuthenticated, IsOwner]
        elif self.action == 'list':
            permission_classes = [IsAuthenticated, IsAdmin]
        else:
            permission_classes = [IsAuthenticated]
        return [permission() for permission in permission_classes]


class RegisterViewSet(mixins.CreateModelMixin, viewsets.GenericViewSet):
    """
    ViewSet for registering new users.

    This viewset allows new users to register through the API.
    - `create`: Registers a new user. Anyone can access this endpoint, but it is rate limited.

    Attributes:
        queryset (QuerySet): The queryset used for retrieving users.
        serializer_class (Serializer): The serializer class used for serializing user data.
        permission_classes (list): List of permissions used for this viewset.
        throttle_classes (list): List of throttling classes used to limit the rate of requests.
    """

    queryset = User.objects.all()
    serializer_class = UserSerializer
    permission_classes = [AllowAny]
    throttle_classes = [AnonRateThrottle]

    def create(self, request, *args, **kwargs):
        """
        Create a new user and generate authentication tokens.

        Args:
            request (Request): The HTTP request object containing the user's registration data.
            *args: Additional positional arguments.
            **kwargs: Additional keyword arguments.

        Returns:
            Response: A Response object containing the newly created user's data and authentication tokens.
        """
        serializer = self.get_serializer(data=request.data)
        serializer.is_valid(raise_exception=True)
        user = serializer.save()

        refresh = RefreshToken.for_user(user)
        response_data = {
            "user": serializer.data,
            "refresh": str(refresh),
            "access": str(refresh.access_token),
        }

        return Response(response_data, status=status.HTTP_201_CREATED)
    

<<<<<<< HEAD

def create_error_response(message, status_code):
    """
    Helper function to centralize error responses.

    Args:
        message (str): Error message to be included in the response.
        status_code (int): HTTP status code for the error.

    Returns:
        Response: A Response object with the error message and status code.
    """
    return Response({'error': message}, status=status_code)

=======
>>>>>>> 83b6de76

class ActivateAccountView(APIView):
    """
    API View for activating a user's account via a token.

    This view takes a token from the URL, verifies it, and activates the user's account by setting is_active to True.

    Permission Classes:
        - Allows any user to access this view (AllowAny).

    Methods:
        get(request, token):
            Activates the user's account if the token is valid and the account is not already active.
    """
    
    permission_classes = [AllowAny]
    throttle_classes = [AnonRateThrottle]  

    def get(self, request, token, *args, **kwargs):
        """
        Handle GET requests to activate a user's account.

        Args:
            request (Request): The HTTP request object.
            token (str): The activation token passed in the URL.

        Returns:
            Response: A Response object indicating success or failure of activation.
        """
        try:
            activation_token = CustomToken(token)
            user_id = activation_token.get('user_id')

            user = User.objects.get(user_id=user_id)

            if user.is_active:
                return create_error_response('Account is already activated', status.HTTP_400_BAD_REQUEST)

            user.is_active = True
            user.save()

            return Response({'message': 'Account successfully activated'}, status=status.HTTP_200_OK)

        except ObjectDoesNotExist:
            return create_error_response('User does not exist', status.HTTP_404_NOT_FOUND)

        except AuthenticationFailed:
            return create_error_response('Invalid or expired token. Please request a new activation link.', status.HTTP_400_BAD_REQUEST)

        except TokenError as e:
            return create_error_response(f'Token error: {str(e)}', status.HTTP_400_BAD_REQUEST)

        except Exception as e:
<<<<<<< HEAD
            return create_error_response(f'Something went wrong: {str(e)}', status.HTTP_500_INTERNAL_SERVER_ERROR)
=======
            return Response({'error': 'Something went wrong'}, status=status.HTTP_400_BAD_REQUEST)
        
        

class SignOutView(APIView):
    """
    API View for logging out users by invalidating their access and refresh tokens.

    This view handles the logout process by setting the access and refresh tokens' expiration to zero 
    and deleting the access and refresh tokens from the client's cookies.

    Permission Classes:
        - Only authenticated users can log out (IsAuthenticated).

    Methods:
        post(request):
            Invalidates the provided refresh token and the current access token.
            Deletes the access and refresh tokens from cookies.
            Returns a response indicating success or failure.
    """

    permission_classes = [IsAuthenticated]

    def post(self, request):
        """
        Handle POST requests to log out a user.

        Args:
            request (Request): The HTTP request object containing the refresh token.

        Returns:
            Response: A Response object indicating the result of the logout operation.

        Raises:
            TokenError: If the provided refresh token is invalid.
            Exception: For any unexpected errors during the logout process.
        """
        try:
            access_token = AccessToken(request.auth.token) if request.auth else None
            access_token.set_exp(lifetime=timedelta(seconds=0)) 

            refresh_token = request.data.get('refresh')
            if refresh_token:
                refresh_token_instance = RefreshToken(refresh_token)
                refresh_token_instance.set_exp(lifetime=timedelta(seconds=0))  

            response = Response({"message": "User successfully logged out."}, status=status.HTTP_200_OK)
            response.delete_cookie('access_token')
            response.delete_cookie('refresh_token')

            return response

        except TokenError:
            return Response({"error": "Invalid token."}, status=status.HTTP_400_BAD_REQUEST)

        except Exception as e:
            return Response({"error": f"An unexpected error occurred: {str(e)}"}, status=status.HTTP_500_INTERNAL_SERVER_ERROR)
>>>>>>> 83b6de76
<|MERGE_RESOLUTION|>--- conflicted
+++ resolved
@@ -9,18 +9,15 @@
 from rest_framework.throttling import AnonRateThrottle
 from rest_framework.views import APIView
 from django.contrib.auth import get_user_model
-<<<<<<< HEAD
 from rest_framework_simplejwt.exceptions import AuthenticationFailed
 from django.core.exceptions import ObjectDoesNotExist
 from rest_framework_simplejwt.tokens import RefreshToken
 from .serializers import CustomToken
-=======
 from datetime import timedelta
->>>>>>> 83b6de76
+
 
 User = get_user_model()
 
-User = get_user_model()
 
 class UserViewSet(mixins.RetrieveModelMixin,
                   mixins.UpdateModelMixin,
@@ -107,7 +104,7 @@
         return Response(response_data, status=status.HTTP_201_CREATED)
     
 
-<<<<<<< HEAD
+
 
 def create_error_response(message, status_code):
     """
@@ -122,8 +119,7 @@
     """
     return Response({'error': message}, status=status_code)
 
-=======
->>>>>>> 83b6de76
+
 
 class ActivateAccountView(APIView):
     """
@@ -177,11 +173,8 @@
             return create_error_response(f'Token error: {str(e)}', status.HTTP_400_BAD_REQUEST)
 
         except Exception as e:
-<<<<<<< HEAD
-            return create_error_response(f'Something went wrong: {str(e)}', status.HTTP_500_INTERNAL_SERVER_ERROR)
-=======
-            return Response({'error': 'Something went wrong'}, status=status.HTTP_400_BAD_REQUEST)
-        
+
+            return create_error_response(f'Something went wrong: {str(e)}', status.HTTP_500_INTERNAL_SERVER_ERROR)     
         
 
 class SignOutView(APIView):
@@ -236,5 +229,4 @@
             return Response({"error": "Invalid token."}, status=status.HTTP_400_BAD_REQUEST)
 
         except Exception as e:
-            return Response({"error": f"An unexpected error occurred: {str(e)}"}, status=status.HTTP_500_INTERNAL_SERVER_ERROR)
->>>>>>> 83b6de76
+            return Response({"error": f"An unexpected error occurred: {str(e)}"}, status=status.HTTP_500_INTERNAL_SERVER_ERROR)