--- conflicted
+++ resolved
@@ -6,7 +6,7 @@
 from django.contrib import messages
 from .forms import UserLoginForm
 
-<<<<<<< HEAD
+
 User = get_user_model()
 
 def user_login(request):
@@ -95,7 +95,7 @@
         form = RoleSelectionForm()
 
     return render(request, 'users/select_user.html', {'form': form})
-=======
+
 import logging
 
 logger = logging.getLogger(__name__)
@@ -108,4 +108,4 @@
         return HttpResponse("Not implemented")
     except Exception as e:
         logger.error(f"Error occurred: {e}")
->>>>>>> aeb7dc5f
+
